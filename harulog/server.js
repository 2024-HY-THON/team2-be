--- conflicted
+++ resolved
@@ -1194,11 +1194,7 @@
       return res.status(401).json({ error: "Invalid password." });
     }
 
-<<<<<<< HEAD
 	const { recommended_content, recommended_category_id } = rows[0];
-=======
-	const { recommended_content, recommended_category_id } = row[0];
->>>>>>> 937903dd
 
     // 3. recommended_content가 null이 아니면 무시
     if (recommended_content !== null) {
